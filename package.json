{
  "name": "gatsby",
  "description": "React.js Static Site Generator",
  "version": "0.7.7",
  "author": "Kyle Mathews <mathews.kyle@gmail.com>",
  "bin": {
    "gatsby": "./bin/cli.js"
  },
  "bugs": {
    "url": "https://github.com/gatsby-group/gatsby/issues"
  },
  "dependencies": {
    "async": "^1.2.1",
    "babel": "^5.8.29",
    "babel-core": "^5.5.8",
    "babel-loader": "^5.1.4",
    "boom": "^2.7.2",
    "cjsx-loader": "^2.0.1",
    "coffee-loader": "^0.7.2",
    "coffee-script": "^1.9.3",
    "commander": "^2.8.1",
    "css-loader": "^0.23.1",
    "debug": "^2.2.0",
    "front-matter": "^2.0.5",
    "fs-extra": "^0.26.5",
    "glob": "^7.0.0",
    "hapi": "^8.5.1",
    "highlight.js": "^9.1.0",
    "html-frontmatter": "^1.5.1",
    "json-loader": "^0.5.2",
    "less": "^2.6.0",
    "less-loader": "^2.2.0",
    "loader-utils": "^0.2.8",
    "lodash": "^4.5.0",
    "loggy": "^0.2.0",
    "markdown-it": "^6.0.0",
    "moment": "^2.11.2",
    "negotiator": "^0.6.0",
    "node-cjsx": "^1.0.0",
    "node-libs-browser": "^0.5.2",
    "node-sass": "^3.4.2",
    "null-loader": "^0.1.1",
    "object-assign": "^4.0.1",
    "parse-filepath": "^0.6.3",
    "raw-loader": "^0.5.1",
    "react": "^0.14.7",
    "react-document-title": "^2.0.1",
    "react-dom": "^0.14.7",
    "react-hot-loader": "^1.3.0",
    "react-router": "^0.13.5",
<<<<<<< HEAD
    "static-site-generator-webpack-plugin": "^2.0.1",
=======
    "rimraf": "^2.4.2",
    "sass-loader": "^3.1.2",
    "static-site-generator-webpack-plugin": "^1.0.0",
>>>>>>> 5704a2da
    "style-loader": "^0.13.0",
    "toml": "^2.2.2",
    "toml-loader": "^1.0.0",
    "typography": "^0.7.0",
    "underscore": "^1.8.3",
    "underscore.string": "^3.2.3",
    "webpack": "^1.12.13",
    "webpack-configurator": "^0.3.0",
    "webpack-dev-server": "^1.12.1",
    "webpack-require": "0.0.16"
  },
  "homepage": "https://github.com/gatsby-group/gatsby#readme",
  "keywords": [
    "react",
    "ssg",
    "markdown",
    "jekyll",
    "generator",
    "blog",
    "website"
  ],
  "license": "MIT",
  "main": "index.js",
  "repository": {
    "type": "git",
    "url": "git+https://github.com/gatsby-group/gatsby.git"
  },
  "scripts": {
    "test": "npm run lint",
    "lint": "./node_modules/.bin/eslint --ext .js,.jsx --ignore-pattern dist ."
  },
  "devDependencies": {
    "babel": "^5.8.34",
    "babel-eslint": "^4.1.6",
    "eslint": "^1.10.2",
    "eslint-config-airbnb": "^5.0.0",
    "eslint-plugin-react": "^3.11.2"
  }
}<|MERGE_RESOLUTION|>--- conflicted
+++ resolved
@@ -48,13 +48,8 @@
     "react-dom": "^0.14.7",
     "react-hot-loader": "^1.3.0",
     "react-router": "^0.13.5",
-<<<<<<< HEAD
     "static-site-generator-webpack-plugin": "^2.0.1",
-=======
-    "rimraf": "^2.4.2",
     "sass-loader": "^3.1.2",
-    "static-site-generator-webpack-plugin": "^1.0.0",
->>>>>>> 5704a2da
     "style-loader": "^0.13.0",
     "toml": "^2.2.2",
     "toml-loader": "^1.0.0",
