--- conflicted
+++ resolved
@@ -3,11 +3,7 @@
 import path from 'path'
 import json5 from 'json5'
 import startsWith from 'lodash/startsWith'
-<<<<<<< HEAD
-import isArray from 'lodash/isArray'
-=======
 import objectAssign from 'object-assign'
->>>>>>> 6387915a
 import invariant from 'invariant'
 
 const DEFAULT_BABEL_CONFIG = {
@@ -67,14 +63,7 @@
 
   const plugins = config.plugins || []
   plugins.forEach(plugin => {
-    let normalizedPlugin
-    if (isArray(plugin)) {
-      normalizedPlugin = [resolvePlugin(plugin[0], directory, 'plugin'), plugin[1]]
-    } else {
-      normalizedPlugin = resolvePlugin(plugin, directory, 'plugin')
-    }
-
-    normalizedConfig.plugins.push(normalizedPlugin)
+    normalizedConfig.plugins.push(resolvePlugin(plugin, directory, 'plugin'))
   })
 
   return objectAssign({}, config, normalizedConfig)
