--- conflicted
+++ resolved
@@ -3,19 +3,8 @@
 const babylon = require(`babylon`)
 const traverse = require(`babel-traverse`).default
 
-<<<<<<< HEAD
 async function onCreateNode({ node, getNode, actions, loadNodeContent }) {
   const { createNode, createParentChildLink } = actions
-=======
-async function onCreateNode({
-  node,
-  getNode,
-  boundActionCreators,
-  loadNodeContent,
-}) {
-  const { createNode, createParentChildLink } = boundActionCreators
-  const fileExtsToProcess = [`js`, `jsx`, `ts`, `tsx`]
->>>>>>> f7ed4a13
 
   // This only processes javascript and typescript files.
   if (!_.includes(fileExtsToProcess, node.extension)) {
