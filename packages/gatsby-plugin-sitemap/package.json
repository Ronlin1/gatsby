{
  "name": "gatsby-plugin-sitemap",
<<<<<<< HEAD
  "description": "Stub description for gatsby-plugin-sitemap",
  "version": "1.2.14-2",
=======
  "description": "Gatsby plugin that automatically creates a sitemap for your site",
  "version": "1.2.22",
>>>>>>> f7ed4a13
  "author": "Nicholas Young &lt;nicholas@nicholaswyoung.com&gt;",
  "bugs": {
    "url": "https://github.com/gatsbyjs/gatsby/issues"
  },
  "dependencies": {
<<<<<<< HEAD
    "@babel/runtime": "^7.0.0-beta.42",
=======
    "babel-runtime": "^6.26.0",
    "minimatch": "^3.0.4",
>>>>>>> f7ed4a13
    "sitemap": "^1.12.0"
  },
  "devDependencies": {
    "@babel/cli": "^7.0.0-beta.42",
    "@babel/core": "^7.0.0-beta.42",
    "cross-env": "^5.1.4"
  },
  "homepage": "https://github.com/gatsbyjs/gatsby/tree/master/packages/gatsby-plugin-sitemap#readme",
  "keywords": [
    "gatsby",
    "gatsby-plugin"
  ],
  "license": "MIT",
  "main": "index.js",
  "peerDependencies": {
    "gatsby": ">1.0.0 || >2.0.0-alpha"
  },
  "repository": "https://github.com/gatsbyjs/gatsby/tree/master/packages/gatsby-plugin-sitemap",
  "scripts": {
    "build": "babel src --out-dir . --ignore __tests__",
    "prepublish": "cross-env NODE_ENV=production npm run build",
    "watch": "babel -w src --out-dir . --ignore __tests__"
  }
}<|MERGE_RESOLUTION|>--- conflicted
+++ resolved
@@ -1,23 +1,13 @@
 {
   "name": "gatsby-plugin-sitemap",
-<<<<<<< HEAD
   "description": "Stub description for gatsby-plugin-sitemap",
   "version": "1.2.14-2",
-=======
-  "description": "Gatsby plugin that automatically creates a sitemap for your site",
-  "version": "1.2.22",
->>>>>>> f7ed4a13
   "author": "Nicholas Young &lt;nicholas@nicholaswyoung.com&gt;",
   "bugs": {
     "url": "https://github.com/gatsbyjs/gatsby/issues"
   },
   "dependencies": {
-<<<<<<< HEAD
     "@babel/runtime": "^7.0.0-beta.42",
-=======
-    "babel-runtime": "^6.26.0",
-    "minimatch": "^3.0.4",
->>>>>>> f7ed4a13
     "sitemap": "^1.12.0"
   },
   "devDependencies": {
