--- conflicted
+++ resolved
@@ -13,15 +13,13 @@
 const { store, emitter } = require(`../redux`)
 const loadPlugins = require(`./load-plugins`)
 const { initCache } = require(`../utils/cache`)
-const report = require(`gatsby-cli/lib/reporter`)
+const reporter = require(`gatsby-cli/lib/reporter`)
 const getConfigFile = require(`./get-config-file`)
 
 // Show stack trace on unhandled promises.
 process.on(`unhandledRejection`, (reason, p) => {
   report.panic(reason)
 })
-
-type ApiType = "browser" | "ssr"
 
 const {
   extractQueries,
@@ -78,15 +76,12 @@
   const config = await preferDefault(
     getConfigFile(program.directory, `gatsby-config.js`)
   )
-<<<<<<< HEAD
 
   if (config && config.polyfill) {
     reporter.warn(
       `Support for custom Promise polyfills has been removed in Gatsby v2. We only support Babel 7's new automatic polyfilling behavior.`
     )
   }
-=======
->>>>>>> 0649a0e8
 
   store.dispatch({
     type: `SET_SITE_CONFIG`,
@@ -185,18 +180,6 @@
 
   // Find plugins which implement gatsby-browser and gatsby-ssr and write
   // out api-runners for them.
-<<<<<<< HEAD
-  function getPluginsForType(type: ApiType) {
-    return flattenedPlugins
-      .map(plugin => {
-        return {
-          resolve: glob.sync(`${plugin.resolve}/gatsby-${type}*`)[0],
-          options: plugin.pluginOptions,
-        }
-      })
-      .filter(plugin => plugin.resolve)
-  }
-=======
   const hasAPIFile = (env, plugin) => {
     // The plugin loader has disabled SSR APIs for this plugin. Usually due to
     // multiple implementations of an API that can only be implemented once
@@ -227,42 +210,55 @@
     }),
     plugin => plugin.resolve
   )
->>>>>>> 0649a0e8
-
-  function appendPluginsToFile(type: ApiType) {
-    const filePath = `${siteDir}/api-runner-${type}.js`
-    const plugins = getPluginsForType(type)
-    let src
-    try {
-      src = fs.readFileSync(filePath, `utf-8`)
-    } catch (err) {
-      report.panic(`Failed to read ${filePath}`, err)
-    }
-
-    fs.writeFileSync(
-      filePath,
-      report.stripIndent`
-        var preferDefault = m => (m && m.default) || m;
-        var plugins = [
-          ${plugins
-            .map(
-              ({ options, resolve }) => `
-          {
-            plugin: preferDefault(require('${resolve}')),
-            options: ${JSON.stringify(options)},
-          }`
-            )
-            .join(`,`)}
-        ];
-
-        ${src}
-      `,
+
+  let browserAPIRunner = ``
+
+  try {
+    browserAPIRunner = fs.readFileSync(
+      `${siteDir}/api-runner-browser.js`,
       `utf-8`
     )
-  }
-
-  appendPluginsToFile(`browser`)
-  appendPluginsToFile(`ssr`)
+  } catch (err) {
+    report.panic(`Failed to read ${siteDir}/api-runner-browser.js`, err)
+  }
+
+  const browserPluginsRequires = browserPlugins
+    .map(
+      plugin =>
+        `{
+      plugin: require('${plugin.resolve}'),
+      options: ${JSON.stringify(plugin.options)},
+    }`
+    )
+    .join(`,`)
+
+  browserAPIRunner = `var plugins = [${browserPluginsRequires}]\n${browserAPIRunner}`
+
+  let sSRAPIRunner = ``
+
+  try {
+    sSRAPIRunner = fs.readFileSync(`${siteDir}/api-runner-ssr.js`, `utf-8`)
+  } catch (err) {
+    report.panic(`Failed to read ${siteDir}/api-runner-ssr.js`, err)
+  }
+
+  const ssrPluginsRequires = ssrPlugins
+    .map(
+      plugin =>
+        `{
+      plugin: require('${plugin.resolve}'),
+      options: ${JSON.stringify(plugin.options)},
+    }`
+    )
+    .join(`,`)
+  sSRAPIRunner = `var plugins = [${ssrPluginsRequires}]\n${sSRAPIRunner}`
+
+  fs.writeFileSync(
+    `${siteDir}/api-runner-browser.js`,
+    browserAPIRunner,
+    `utf-8`
+  )
+  fs.writeFileSync(`${siteDir}/api-runner-ssr.js`, sSRAPIRunner, `utf-8`)
 
   activity.end()
   /**
