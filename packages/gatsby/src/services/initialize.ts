--- conflicted
+++ resolved
@@ -22,11 +22,8 @@
 import { loadConfigAndPlugins } from "../bootstrap/load-config-and-plugins"
 import type { InternalJob } from "../utils/jobs/types"
 import { enableNodeMutationsDetection } from "../utils/detect-node-mutations"
-<<<<<<< HEAD
 import { compileGatsbyConfig } from "../utils/parcel/compile-gatsby-config"
-=======
 import { resolveModule } from "../utils/module-resolver"
->>>>>>> 76b9f5a0
 
 interface IPluginResolution {
   resolve: string
@@ -320,31 +317,22 @@
   // The last, gatsby-node.js, is important as many gatsby sites put important
   // logic in there e.g. generating slugs for custom pages.
   const pluginVersions = flattenedPlugins.map(p => p.version)
-<<<<<<< HEAD
   const optionalFiles = [
     `${program.directory}/gatsby-config.js`,
     `${program.directory}/gatsby-node.js`,
     `${program.directory}/gatsby-config.ts`,
     `${program.directory}/gatsby-node.ts`,
   ].filter(Boolean) as Array<string>
+
+  const state = store.getState()
+
   const hashes = await Promise.all(
     // Ignore optional files with .catch() as these are not required
-    [md5File(`package.json`)].concat(
+    [md5File(`package.json`), state.config.trailingSlash as string].concat(
       optionalFiles.map(f => md5File(f).catch(() => ``))
     )
   )
-=======
-
-  const state = store.getState()
-
-  const hashes: any = await Promise.all([
-    md5File(`package.json`),
-    md5File(`${program.directory}/gatsby-config.js`).catch(() => {}), // ignore as this file isn't required),
-    md5File(`${program.directory}/gatsby-node.js`).catch(() => {}), // ignore as this file isn't required),
-    { trailingSlash: state.config.trailingSlash },
-  ])
-
->>>>>>> 76b9f5a0
+
   const pluginsHash = crypto
     .createHash(`md5`)
     .update(JSON.stringify(pluginVersions.concat(hashes)))
